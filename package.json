{
  "name": "@immoweb/protractor",
  "description": "Webdriver E2E test wrapper for Angular. - Immoweb fork",
  "homepage": "https://github.com/Immoweb/protractor",
  "keywords": [
    "angular",
    "test",
    "testing",
    "webdriver",
    "webdriverjs",
    "selenium",
    "immoweb"
  ],
  "author": "Josep Mateu Clemente <jmateu.clemente@gmail.com>",
  "dependencies": {
    "@types/node": "^6.0.46",
    "@types/q": "^0.0.32",
    "@types/selenium-webdriver": "~2.53.39",
    "blocking-proxy": "^1.0.0",
    "chalk": "^1.1.3",
    "glob": "^7.0.3",
    "jasmine": "^2.5.3",
    "jasminewd2": "^2.1.0",
    "optimist": "~0.6.0",
    "q": "1.4.1",
    "saucelabs": "~1.3.0",
    "selenium-webdriver": "3.6.0",
    "source-map-support": "~0.4.0",
    "webdriver-js-extender": "^1.0.0",
<<<<<<< HEAD
    "@immoweb/webdriver-manager": "^12.0.6-2"
=======
    "@immoweb/webdriver-manager": "^12.0.6-1"
>>>>>>> d6fb8ea0
  },
  "devDependencies": {
    "@types/chalk": "^0.4.28",
    "@types/glob": "^5.0.29",
    "@types/jasmine": "^2.5.47",
    "@types/jasminewd2": "^2.0.0",
    "@types/minimatch": "^2.0.28",
    "@types/minimist": "^1.1.28",
    "@types/optimist": "^0.0.29",
    "body-parser": "~1.15.2",
    "chai": "~3.5.0",
    "chai-as-promised": "~5.3.0",
    "clang-format": "1.0.49",
    "expect.js": "~0.3.1",
    "express": "~4.14.0",
    "gulp": "^3.9.1",
    "gulp-clang-format": "^1.0.23",
    "gulp-tslint": "^7.0.1",
    "jshint": "^2.9.2",
    "lodash": "^4.5.1",
    "marked": "^0.3.3",
    "mocha": "2.5.3",
    "rimraf": "~2.5.3",
    "run-sequence": "^1.1.5",
    "semver": "^5.3.0",
    "tslint": "^4.1.1",
    "tslint-eslint-rules": "^3.1.0",
    "typescript": "^2.1.5",
    "vrsource-tslint-rules": "^4.0.1"
  },
  "repository": {
    "type": "git",
    "url": "git://github.com/Immoweb/protractor.git"
  },
  "bin": {
    "protractor": "bin/protractor",
    "webdriver-manager": "bin/webdriver-manager"
  },
  "main": "built/index.js",
  "typings": "built/index.d.ts",
  "scripts": {
    "format": "gulp format",
    "install_testapp": "cd testapp && npm install",
    "prepublish": "gulp prepublish",
    "pretest": "gulp pretest",
    "start": "cd testapp && npm start",
    "test": "node scripts/test.js",
    "website": "cd website && npm start",
    "compile_to_es5": "gulp compile_to_es5"
  },
  "license": "MIT",
  "engines": {
    "node": ">=6.9.x"
  },
<<<<<<< HEAD
  "version": "5.2.0-6"
=======
  "version": "5.2.0-2"
>>>>>>> d6fb8ea0
}<|MERGE_RESOLUTION|>--- conflicted
+++ resolved
@@ -1,37 +1,38 @@
 {
-  "name": "@immoweb/protractor",
-  "description": "Webdriver E2E test wrapper for Angular. - Immoweb fork",
-  "homepage": "https://github.com/Immoweb/protractor",
+  "name": "protractor",
+  "description": "Webdriver E2E test wrapper for Angular. - With decorators",
+  "homepage": "https://github.com/josepmc/protractor",
   "keywords": [
     "angular",
     "test",
     "testing",
     "webdriver",
     "webdriverjs",
-    "selenium",
-    "immoweb"
+    "selenium"
   ],
   "author": "Josep Mateu Clemente <jmateu.clemente@gmail.com>",
+  "contributors": [
+    "Juan Antonio Garcia Marin <garcia.engineer@gmail.com>"
+  ],
   "dependencies": {
+    "@josepmc/webdriver-manager": "^12.0.6",
+    "@types/chance": "^0.7.35",
     "@types/node": "^6.0.46",
     "@types/q": "^0.0.32",
     "@types/selenium-webdriver": "~2.53.39",
     "blocking-proxy": "^1.0.0",
     "chalk": "^1.1.3",
+    "chance": "^1.0.11",
     "glob": "^7.0.3",
     "jasmine": "^2.5.3",
     "jasminewd2": "^2.1.0",
     "optimist": "~0.6.0",
     "q": "1.4.1",
+    "reflect-metadata": "^0.1.10",
     "saucelabs": "~1.3.0",
     "selenium-webdriver": "3.6.0",
     "source-map-support": "~0.4.0",
-    "webdriver-js-extender": "^1.0.0",
-<<<<<<< HEAD
-    "@immoweb/webdriver-manager": "^12.0.6-2"
-=======
-    "@immoweb/webdriver-manager": "^12.0.6-1"
->>>>>>> d6fb8ea0
+    "webdriver-js-extender": "^1.0.0"
   },
   "devDependencies": {
     "@types/chalk": "^0.4.28",
@@ -64,7 +65,7 @@
   },
   "repository": {
     "type": "git",
-    "url": "git://github.com/Immoweb/protractor.git"
+    "url": "git://github.com/josepmc/protractor.git"
   },
   "bin": {
     "protractor": "bin/protractor",
@@ -86,9 +87,5 @@
   "engines": {
     "node": ">=6.9.x"
   },
-<<<<<<< HEAD
-  "version": "5.2.0-6"
-=======
-  "version": "5.2.0-2"
->>>>>>> d6fb8ea0
+  "version": "5.2.0"
 }